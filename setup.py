--- conflicted
+++ resolved
@@ -23,97 +23,6 @@
 else:
     raise RuntimeError("Unable to find version string in %s." % (VERSIONFILE,))
 
-<<<<<<< HEAD
-"""
-    This recipe for including Cython in the setup.py was shamelessly
-    taken from a StackOverflow answer:
-    https://stackoverflow.com/questions/4505747/how-should-i-structure-a-python
-    -package-that-contains-cython-code
-"""
-
-
-class sdist(_sdist):
-    """
-    This class simply ensures that the latest .pyx modules are compiled into C when Cython is
-    available. This way you don't have to manually compile the .pyx into C prior to pushing
-    to git.
-    """
-
-    def run(self):
-        from Cython.Build import cythonize
-        _ = [cythonize(module) for module in glob("pyspectools/fast/*.pyx")]
-        _sdist.run(self)
-
-
-try:
-    from Cython.Distutils import build_ext
-    from Cython.Build import cythonize
-    use_cython = True
-    print("Building Cython routines.")
-except ImportError:
-    print("Not building cython!")
-    use_cython = False
-
-use_cython = False
-
-# Determine if the system is Linux, which makes Cython
-# require additional library args
-if platform.system() == "Linux":
-    libraries = ["m"]
-else:
-    libraries = list()
-
-
-cmdclass = dict()
-ext_modules = list()
-
-if use_cython:
-    ext_modules += [
-        Extension(
-            "pyspectools.fast.lineshapes",
-            ["pyspectools/fast/lineshapes.pyx"],
-            include_dirs=[np.get_include()],
-            extra_compile_args=["-ffast-math", "-march=native", "-O3"],
-            libraries=libraries
-        ),
-        Extension(
-            "pyspectools.fast.filters",
-            ["pyspectools/fast/filters.pyx"],
-            include_dirs=[np.get_include()],
-            extra_compile_args=["-ffast-math", "-march=native", "-O3"],
-            libraries=libraries
-        ),
-        Extension(
-            "pyspectools.fast.routines",
-            ["pyspectools/fast/routines.pyx"],
-            include_dirs=[np.get_include()],
-            extra_compile_args=["-ffast-math", "-march=native", "-O3"],
-            libraries=libraries
-        )
-    ]
-    cmdclass.update(**{"build_ext": build_ext, "sdist": sdist})
-else:
-    # If Cython is not available, then use the latest C files
-    ext_modules += [
-        Extension(
-            "pyspectools.fast.lineshapes",
-            ["pyspectools/fast/lineshapes.c"]
-        ),
-        Extension(
-            "pyspectools.fast.filters",
-            ["pyspectools/fast/filters.c"]
-        ),
-        Extension(
-            "pyspectools.fast.routines",
-            ["pyspectools/fast/routines.c"]
-        )
-    ]
-
-# hack to ignore ext_modules for now
-ext_modules = []
-
-=======
->>>>>>> 77f3c531
 class PostInstallCommand(install):
     """
     This class defines the functions to be run after running pip install.
@@ -209,4 +118,4 @@
         "torch"
     ],
     cmdclass=cmdclass,
-)
+)