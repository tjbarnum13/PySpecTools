--- conflicted
+++ resolved
@@ -7,10 +7,7 @@
 import subprocess
 import shutil
 import json
-<<<<<<< HEAD
-=======
 import types
->>>>>>> fb93c687
 from glob import glob
 
 import yaml
