--- conflicted
+++ resolved
@@ -35,7 +35,6 @@
     # Convert wavenumbers to frequency in MHz
     return (wavenumber * (constants.c / 1e7)) * 1000.
 
-<<<<<<< HEAD
 """ Astronomy units """
 
 def dop2freq(velocity, frequency):
@@ -48,7 +47,6 @@
     # Takes the expected Doppler contribution to frequency and the rest
     # frequency, and returns the Doppler shift in km/s
     return ((constants.c * offset) / frequency) / 1000.
-=======
 
 def hartree2kjmol(hartree):
     # Convert Hartrees to kJ/mol
@@ -66,5 +64,4 @@
 
 
 def wavenumber2kjmol(wavenumber):
-    return wavenumber / (jm / 100.) / (avo * 1000.)
->>>>>>> e76ebe60
+    return wavenumber / (jm / 100.) / (avo * 1000.)